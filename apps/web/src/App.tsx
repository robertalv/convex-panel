--- conflicted
+++ resolved
@@ -1,19 +1,12 @@
-<<<<<<< HEAD
-import { useEffect } from "react";
-import { ConvexProvider, ConvexReactClient } from "convex/react";
-import { Analytics } from "@vercel/analytics/react";
-import { AppRouterProvider } from "./router";
+import { ConvexReactClient, ConvexProvider } from "convex/react";
+import ConvexPanel from"@convex-panel/panel";
+import "@convex-panel/panel/styles.css"
 
 const convexUrl = import.meta.env.VITE_CONVEX_URL;
 
 if (!convexUrl) {
   throw new Error("VITE_CONVEX_URL is required for Convex Panel to connect.");
 }
-=======
-import { ConvexReactClient, ConvexProvider } from "convex/react";
-import ConvexPanel from"@convex-panel/panel";
-import "@convex-panel/panel/styles.css"
->>>>>>> b2a4a8f8
 
 const convex = new ConvexReactClient(convexUrl);
 
