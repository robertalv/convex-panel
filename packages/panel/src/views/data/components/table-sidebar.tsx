import React, { useState } from 'react';
import { Search, Plus } from 'lucide-react';
import { TableDefinition } from '../../../types';
import { ComponentSelector } from '../../../components/function-runner/components/component-selector';
import { searchInputStyles } from '../../../styles/panelStyles';

export interface TableSidebarProps {
  tables: TableDefinition;
  selectedTable: string;
  setSelectedTable: (tableName: string) => void;
  isLoading: boolean;
  selectedComponent?: string | null;
  onComponentSelect?: (component: string | null) => void;
  availableComponents?: string[];
}

export const TableSidebar: React.FC<TableSidebarProps> = ({
  tables,
  selectedTable,
  setSelectedTable,
  isLoading,
  selectedComponent,
  onComponentSelect,
  availableComponents,
}) => {
  const [searchQuery, setSearchQuery] = useState('');

  // Filter and sort tables based on search query
  const filteredTables = Object.keys(tables)
    .filter(tableName =>
      tableName.toLowerCase().includes(searchQuery.toLowerCase())
    )
    // Sort alphabetically (case-insensitive)
    .sort((a, b) => a.toLowerCase().localeCompare(b.toLowerCase()));

  return (
    <div style={{
      width: '240px',
      borderRight: '1px solid var(--color-panel-border)',
      backgroundColor: 'var(--color-panel-bg)',
      display: 'flex',
      flexDirection: 'column',
      flexShrink: 0,
      height: '100%',
      overflow: 'hidden',
    }}>
      {/* Component Selector */}
      {availableComponents && availableComponents.length > 0 && (
        <div style={{ 
          padding: '8px', 
          borderBottom: '1px solid var(--color-panel-border)',
          backgroundColor: 'var(--color-panel-bg)'
        }}>
          <ComponentSelector
            selectedComponent={selectedComponent || null}
            onSelect={onComponentSelect || (() => {})}
            components={availableComponents}
          />
        </div>
      )}

      {/* Search Input */}
<<<<<<< HEAD
      <div
        style={{
          padding: '8px',
          borderBottom: '1px solid var(--color-panel-border)',
          backgroundColor: 'var(--color-panel-bg)',
        }}
      >
        <div className="cp-search-wrapper">
          <Search size={14} className="cp-search-icon" />
=======
      <div style={{ 
        padding: '8px', 
        borderBottom: '1px solid var(--color-panel-border)',
        backgroundColor: 'var(--color-panel-bg)'
      }}>
        <div style={searchInputStyles.container}>
          <Search 
            size={14} 
            style={searchInputStyles.icon}
          />
>>>>>>> b2a4a8f8
          <input
            type="text"
            placeholder="Search tables..."
            value={searchQuery}
            onChange={(e) => setSearchQuery(e.target.value)}
<<<<<<< HEAD
            className="cp-search-input"
=======
            style={searchInputStyles.input}
            onFocus={(e) => {
              Object.assign(e.currentTarget.style, searchInputStyles.inputFocus);
            }}
            onBlur={(e) => {
              e.currentTarget.style.borderColor = 'var(--color-panel-border)';
              e.currentTarget.style.backgroundColor = 'var(--color-panel-bg-secondary)';
            }}
>>>>>>> b2a4a8f8
          />
        </div>
      </div>

      {/* Table List */}
      <div style={{
        flex: 1,
        overflowY: 'auto',
        padding: '8px 0',
      }}>
        {isLoading ? (
          <div style={{ padding: '12px', color: 'var(--color-panel-text-secondary)', fontSize: '12px' }}>
            Loading tables...
          </div>
        ) : filteredTables.length === 0 ? (
          <div style={{ padding: '12px', color: 'var(--color-panel-text-secondary)', fontSize: '12px' }}>
            {searchQuery ? 'No tables found' : 'No tables available'}
          </div>
        ) : (
          filteredTables.map((tableName) => (
            <div
              key={tableName}
              onClick={() => setSelectedTable(tableName)}
              style={{
                padding: '6px 12px',
                margin: '0 8px',
                borderRadius: '4px',
                fontSize: '12px',
                cursor: 'pointer',
                display: 'flex',
                alignItems: 'center',
                justifyContent: 'space-between',
                fontFamily: 'monospace',
                backgroundColor: selectedTable === tableName ? 'var(--color-panel-bg-tertiary)' : 'transparent',
                color: selectedTable === tableName ? 'var(--color-panel-text)' : 'var(--color-panel-text-secondary)',
              }}
              onMouseEnter={(e) => {
                if (selectedTable !== tableName) {
                  e.currentTarget.style.backgroundColor = 'var(--color-panel-hover)';
                  e.currentTarget.style.opacity = '0.5';
                }
              }}
              onMouseLeave={(e) => {
                if (selectedTable !== tableName) {
                  e.currentTarget.style.backgroundColor = 'transparent';
                  e.currentTarget.style.opacity = '1';
                }
              }}
            >
              <span style={{ fontSize: '12px' }}>{tableName}</span>
            </div>
          ))
        )}
      </div>

      {/* Create Table Button */}
      <div style={{ padding: '12px', borderTop: '1px solid var(--color-panel-border)' }}>
        <button
          style={{
            display: 'flex',
            alignItems: 'center',
            gap: '8px',
            color: 'var(--color-panel-text-secondary)',
            fontSize: '12px',
            fontWeight: 500,
            width: '100%',
            background: 'none',
            border: 'none',
            cursor: 'pointer',
            padding: 0,
          }}
          onMouseEnter={(e) => {
            e.currentTarget.style.color = 'var(--color-panel-text)';
          }}
          onMouseLeave={(e) => {
            e.currentTarget.style.color = 'var(--color-panel-text-secondary)';
          }}
        >
          <Plus size={14} />
          Create Table
        </button>
      </div>
    </div>
  );
};
<|MERGE_RESOLUTION|>--- conflicted
+++ resolved
@@ -60,17 +60,6 @@
       )}
 
       {/* Search Input */}
-<<<<<<< HEAD
-      <div
-        style={{
-          padding: '8px',
-          borderBottom: '1px solid var(--color-panel-border)',
-          backgroundColor: 'var(--color-panel-bg)',
-        }}
-      >
-        <div className="cp-search-wrapper">
-          <Search size={14} className="cp-search-icon" />
-=======
       <div style={{ 
         padding: '8px', 
         borderBottom: '1px solid var(--color-panel-border)',
@@ -81,15 +70,11 @@
             size={14} 
             style={searchInputStyles.icon}
           />
->>>>>>> b2a4a8f8
           <input
             type="text"
             placeholder="Search tables..."
             value={searchQuery}
             onChange={(e) => setSearchQuery(e.target.value)}
-<<<<<<< HEAD
-            className="cp-search-input"
-=======
             style={searchInputStyles.input}
             onFocus={(e) => {
               Object.assign(e.currentTarget.style, searchInputStyles.inputFocus);
@@ -98,7 +83,6 @@
               e.currentTarget.style.borderColor = 'var(--color-panel-border)';
               e.currentTarget.style.backgroundColor = 'var(--color-panel-bg-secondary)';
             }}
->>>>>>> b2a4a8f8
           />
         </div>
       </div>
