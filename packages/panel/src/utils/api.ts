--- conflicted
+++ resolved
@@ -13,11 +13,7 @@
 import { getActiveTable } from './storage';
 import { FetchLogsOptions, FetchLogsResponse, FetchTablesOptions, FetchTablesResponse } from '../types';
 import { mockFetchLogsFromApi, mockFetchTablesFromApi, mockFetchCacheHitRate, mockFetchFailureRate, mockFetchSchedulerLag } from './mockData';
-<<<<<<< HEAD
-import { getDeploymentUrl, getAdminKey, getAdminClientInfo } from './adminClient';
-=======
 import { getDeploymentUrl, getAdminKey } from './adminClient';
->>>>>>> b2a4a8f8
 
 // Cache to track deployments that return 403 for table columns endpoint
 // Persisted in sessionStorage to survive page reloads
@@ -3185,1423 +3181,4 @@
       error: err?.message || 'Failed to delete file',
     };
   }
-<<<<<<< HEAD
-}
-
-export interface EnvironmentVariable {
-  name: string;
-  value: string;
-}
-
-/**
- * Get a specific environment variable by name
- */
-export async function getEnvironmentVariable(
-  adminClient: any,
-  name: string
-): Promise<EnvironmentVariable | null> {
-  if (!adminClient) {
-    throw new Error('Admin client not available');
-  }
-
-  try {
-    const result = await adminClient.query(
-      '_system/cli/queryEnvironmentVariables:get' as any,
-      { name }
-    );
-    return result;
-  } catch (error: any) {
-    throw new Error(`Failed to get environment variable: ${error?.message || 'Unknown error'}`);
-  }
-}
-
-/**
- * Get all environment variables
- */
-export async function getAllEnvironmentVariables(
-  adminClient: any
-): Promise<EnvironmentVariable[]> {
-  if (!adminClient) {
-    throw new Error('Admin client not available');
-  }
-
-  try {
-    const result = await adminClient.query(
-      '_system/cli/queryEnvironmentVariables' as any,
-      {}
-    );
-    return result || [];
-  } catch (error: any) {
-    throw new Error(`Failed to get environment variables: ${error?.message || 'Unknown error'}`);
-  }
-}
-
-/**
- * Update environment variables via HTTP
- * @param deploymentUrl - The deployment URL
- * @param adminKey - The admin key for authentication
- * @param changes - Array of changes, each with name and optional value (omit value to delete)
- */
-export async function updateEnvironmentVariablesViaHTTP(
-  deploymentUrl: string,
-  adminKey: string,
-  changes: Array<{ name: string; value?: string }>
-): Promise<boolean> {
-  const response = await fetch(`${deploymentUrl}/api/update_environment_variables`, {
-    method: 'POST',
-    headers: {
-      'Content-Type': 'application/json',
-      'Authorization': `Convex ${adminKey}`,
-    },
-    body: JSON.stringify({ changes }),
-  });
-
-  if (!response.ok) {
-    const error = await response.json().catch(() => ({ message: 'Unknown error' }));
-    throw new Error(`HTTP error! status: ${response.status}, message: ${error.message || 'Unknown error'}`);
-  }
-
-  return response.status === 200;
-}
-
-/**
- * Set/update a single environment variable
- */
-export async function setEnvironmentVariable(
-  deploymentUrl: string,
-  adminKey: string,
-  name: string,
-  value: string
-): Promise<boolean> {
-  return updateEnvironmentVariablesViaHTTP(deploymentUrl, adminKey, [
-    { name, value },
-  ]);
-}
-
-/**
- * Delete an environment variable (set value to undefined/null)
- */
-export async function deleteEnvironmentVariable(
-  deploymentUrl: string,
-  adminKey: string,
-  name: string
-): Promise<boolean> {
-  return updateEnvironmentVariablesViaHTTP(deploymentUrl, adminKey, [
-    { name }, // No value means delete
-  ]);
-}
-
-/**
- * Batch update multiple environment variables
- */
-export async function batchUpdateEnvironmentVariables(
-  deploymentUrl: string,
-  adminKey: string,
-  updates: Record<string, string>,
-  deletes: string[] = []
-): Promise<boolean> {
-  const changes = [
-    ...Object.entries(updates).map(([name, value]) => ({ name, value })),
-    ...deletes.map(name => ({ name })),
-  ];
-
-  return updateEnvironmentVariablesViaHTTP(deploymentUrl, adminKey, changes);
-}
-
-/**
- * Deployment credentials and info
- */
-export interface DeploymentCredentials {
-  deploymentUrl: string;
-  httpActionsUrl: string;
-  adminKey: string;
-}
-
-export interface DeploymentInfo {
-  deploymentName: string;
-  deploymentType: 'dev' | 'prod' | 'preview';
-  [key: string]: any;
-}
-
-export interface DeployKey {
-  id: string;
-  name?: string;
-  createdAt?: number;
-  expiresAt?: number;
-  [key: string]: any;
-}
-
-/**
- * Get deployment credentials (cloud URL and site URL)
- */
-export async function getDeploymentCredentials(
-  adminClient: any
-): Promise<DeploymentCredentials> {
-  if (!adminClient) {
-    throw new Error('Admin client not available');
-  }
-
-  try {
-    // Get the canonical cloud URL (deployment URL)
-    const convexCloudUrl = await adminClient.query(
-      '_system/cli/convexUrl:cloudUrl' as any,
-      {}
-    );
-
-    // HTTP Actions URL is the deployment URL but with .site instead of .cloud
-    const convexSiteUrl = convexCloudUrl.replace('.convex.cloud', '.convex.site');
-
-    const { adminKey } = getAdminClientInfo(adminClient);
-
-    return {
-      deploymentUrl: convexCloudUrl,
-      httpActionsUrl: convexSiteUrl,
-      adminKey: adminKey || '',
-    };
-  } catch (error: any) {
-    throw new Error(`Failed to get deployment credentials: ${error?.message || 'Unknown error'}`);
-  }
-}
-
-/**
- * Get deployment info including type and name
- */
-export async function getDeploymentInfo(
-  adminClient: any
-): Promise<DeploymentInfo> {
-  if (!adminClient) {
-    throw new Error('Admin client not available');
-  }
-
-  try {
-    const result = await adminClient.query(
-      '_system/cli/deploymentInfo' as any,
-      {}
-    );
-    return result;
-  } catch (error: any) {
-    throw new Error(`Failed to get deployment info: ${error?.message || 'Unknown error'}`);
-  }
-}
-
-/**
- * Create a new deploy key using the Management API
- * Note: Requires team access token (not admin key) and deployment name
- */
-export async function createDeployKey(
-  deploymentName: string,
-  teamAccessToken: string,
-  keyName: string
-): Promise<{ deployKey: string }> {
-  const response = await fetch(`https://api.convex.dev/v1/deployments/${deploymentName}/create_deploy_key`, {
-    method: 'POST',
-    headers: {
-      'Authorization': `Convex ${teamAccessToken}`,
-      'Content-Type': 'application/json',
-    },
-    body: JSON.stringify({
-      name: keyName,
-    }),
-  });
-
-  if (!response.ok) {
-    const error = await response.json().catch(() => ({ message: 'Unknown error' }));
-    throw new Error(`Failed to create deploy key: ${response.status}, message: ${error.message || 'Unknown error'}`);
-  }
-
-  const result = await response.json();
-  return result;
-}
-
-/**
- * Authentication provider types
- */
-export interface OIDCProvider {
-  domain: string;
-  applicationID: string;
-}
-
-export interface CustomJWTProvider {
-  type: string;
-  issuer: string;
-  jwks: string;
-  algorithm: string;
-  applicationID?: string;
-}
-
-export type AuthProvider = OIDCProvider | CustomJWTProvider;
-
-/**
- * Get authentication providers for a deployment
- */
-export async function getAuthProviders(
-  adminClient: any
-): Promise<AuthProvider[]> {
-  if (!adminClient) {
-    throw new Error('Admin client not available');
-  }
-
-  try {
-    const result = await adminClient.query(
-      '_system/frontend/listAuthProviders:default' as any,
-      {}
-    );
-
-    // The result might be directly an array, or wrapped in a status object
-    if (Array.isArray(result)) {
-      return result;
-    }
-    
-    if (result && typeof result === 'object') {
-      if (result.status === 'success' && result.value) {
-        return Array.isArray(result.value) ? result.value : [];
-      }
-      // If it's already an object with providers, try to return it directly
-      if (Array.isArray(result.providers)) {
-        return result.providers;
-      }
-    }
-    
-    return [];
-  } catch (error: any) {
-    throw new Error(`Failed to get auth providers: ${error?.message || 'Unknown error'}`);
-  }
-}
-
-/**
- * Component type
- */
-export interface Component {
-  id: string;
-  name: string;
-  path: string;
-  args: Record<string, any>;
-  state: 'active' | 'inactive';
-}
-
-/**
- * Get components for a deployment
- */
-export async function getComponents(
-  adminClient: any
-): Promise<Component[]> {
-  if (!adminClient) {
-    throw new Error('Admin client not available');
-  }
-
-  try {
-    const result = await adminClient.query(
-      '_system/frontend/components:list' as any,
-      {}
-    );
-
-    // The result might be directly an array, or wrapped in a status object
-    if (Array.isArray(result)) {
-      return result;
-    }
-    
-    if (result && typeof result === 'object') {
-      if (result.status === 'success' && result.value) {
-        return Array.isArray(result.value) ? result.value : [];
-      }
-      // If it's already an object with components, try to return it directly
-      if (Array.isArray(result.components)) {
-        return result.components;
-      }
-    }
-    
-    return [];
-  } catch (error: any) {
-    throw new Error(`Failed to get components: ${error?.message || 'Unknown error'}`);
-  }
-}
-
-/**
- * Delete a component
- */
-export async function deleteComponent(
-  deploymentUrl: string,
-  adminKey: string,
-  componentId: string
-): Promise<boolean> {
-  const response = await fetch(`${deploymentUrl}/api/v1/delete_component`, {
-    method: 'DELETE',
-    headers: {
-      'Content-Type': 'application/json',
-      'Authorization': `Convex ${adminKey}`,
-    },
-    body: JSON.stringify({
-      componentId,
-    }),
-  });
-
-  if (!response.ok) {
-    const error = await response.json().catch(() => ({ message: 'Unknown error' }));
-    throw new Error(`HTTP error! status: ${response.status}, message: ${error.message || 'Unknown error'}`);
-  }
-
-  return response.status === 200;
-}
-
-/**
- * Backup-related types and interfaces
- */
-export interface CloudBackupResponse {
-  id: number;
-  sourceDeploymentId: number;
-  sourceDeploymentName?: string;
-  state: 'requested' | 'inProgress' | 'complete' | 'failed' | 'canceled';
-  requestedTime: number;
-  includeStorage: boolean;
-  snapshotId?: string;
-  expirationTime?: number;
-}
-
-export interface PeriodicBackupConfig {
-  sourceDeploymentId: number;
-  cronspec: string;
-  expirationDeltaSecs: number;
-  nextRun: number;
-  includeStorage: boolean;
-}
-
-/**
- * Create a backup for a deployment
- * Follows the same pattern as list-backups.js CLI script
- */
-export async function createBackup(
-  deploymentId: number,
-  accessToken: string,
-  includeStorage: boolean = false,
-  useBearerToken: boolean = true
-): Promise<CloudBackupResponse> {
-  // Use provision.convex.dev for backup endpoints - match CLI script pattern exactly
-  const baseUrl = "https://provision.convex.dev/";
-  const path = `api/dashboard/deployments/${deploymentId}/request_cloud_backup`;
-  const endpoint = `${baseUrl}${path}`;
-  
-  // Always use Bearer token format like the CLI script
-  const authHeader = `Bearer ${accessToken}`;
-
-  const response = await fetch(endpoint, {
-    method: 'POST',
-    headers: {
-      'Authorization': authHeader,
-      'Content-Type': 'application/json',
-    },
-    body: JSON.stringify({
-      includeStorage,
-    }),
-  });
-
-  if (!response.ok) {
-    const errorText = await response.text();
-    let errorMessage = errorText || 'Unknown error';
-    try {
-      const error = JSON.parse(errorText);
-      errorMessage = error.message || errorText || 'Unknown error';
-    } catch {
-      // If not JSON, use errorText as-is
-      errorMessage = errorText || 'Unknown error';
-    }
-    throw new Error(`Failed to create backup: ${response.status}, message: ${errorMessage}`);
-  }
-
-  const result = await response.json();
-  // Normalize response to match CloudBackupResponse format
-  return {
-    id: result.id,
-    sourceDeploymentId: result.sourceDeploymentId || deploymentId,
-    sourceDeploymentName: result.sourceDeploymentName,
-    state: result.state,
-    requestedTime: result.requestedTime || result.createdTime || Date.now(),
-    includeStorage: result.includeStorage || includeStorage,
-    snapshotId: result.snapshotId,
-    expirationTime: result.expirationTime,
-  };
-}
-
-/**
- * List existing backups for a team
- * Uses the dashboard API endpoint which requires Bearer token authentication
- * Follows the same pattern as list-backups.js CLI script
- */
-export async function listBackups(
-  teamId: number,
-  accessToken: string,
-  useBearerToken: boolean = true
-): Promise<CloudBackupResponse[]> {
-  // Use provision.convex.dev for backup endpoints - match CLI script pattern exactly
-  const baseUrl = "https://provision.convex.dev/";
-  const path = `api/dashboard/teams/${teamId}/list_cloud_backups`;
-  const endpoint = `${baseUrl}${path}`;
-  
-  // Always use Bearer token format like the CLI script
-  const authHeader = `Bearer ${accessToken}`;
-
-  const response = await fetch(endpoint, {
-    method: 'GET',
-    headers: {
-      'Authorization': authHeader,
-      'Content-Type': 'application/json',
-    },
-  });
-
-  if (!response.ok) {
-    const errorText = await response.text();
-    let errorMessage = errorText || 'Unknown error';
-    try {
-      const error = JSON.parse(errorText);
-      errorMessage = error.message || errorText || 'Unknown error';
-    } catch {
-      // If not JSON, use errorText as-is
-    }
-    throw new Error(`Failed to list backups: ${response.status}, message: ${errorMessage}`);
-  }
-
-  const result = await response.json();
-  
-  // Dashboard API returns array directly (as shown in CLI script)
-  const backups = Array.isArray(result) ? result : [];
-  
-  // Map response fields to CloudBackupResponse format
-  return backups.map((backup: any) => ({
-    id: backup.id,
-    sourceDeploymentId: backup.sourceDeploymentId,
-    sourceDeploymentName: backup.sourceDeploymentName,
-    state: backup.state,
-    requestedTime: backup.requestedTime || backup.createdTime,
-    includeStorage: backup.includeStorage,
-    snapshotId: backup.snapshotId,
-    expirationTime: backup.expirationTime,
-  }));
-}
-
-/**
- * Get a specific backup by ID
- * Follows the same pattern as list-backups.js CLI script
- */
-export async function getBackup(
-  backupId: number,
-  accessToken: string,
-  useBearerToken: boolean = true
-): Promise<CloudBackupResponse> {
-  // Use provision.convex.dev for backup endpoints - match CLI script pattern exactly
-  const baseUrl = "https://provision.convex.dev/";
-  const path = `api/dashboard/cloud_backups/${backupId}`;
-  const endpoint = `${baseUrl}${path}`;
-  
-  // Always use Bearer token format like the CLI script
-  const authHeader = `Bearer ${accessToken}`;
-
-  const response = await fetch(endpoint, {
-    method: 'GET',
-    headers: {
-      'Authorization': authHeader,
-      'Content-Type': 'application/json',
-    },
-  });
-
-  if (!response.ok) {
-    const errorText = await response.text();
-    let errorMessage = errorText || 'Unknown error';
-    try {
-      const error = JSON.parse(errorText);
-      errorMessage = error.message || errorText || 'Unknown error';
-    } catch {
-      // If not JSON, use errorText as-is
-      errorMessage = errorText || 'Unknown error';
-    }
-    throw new Error(`Failed to get backup: ${response.status}, message: ${errorMessage}`);
-  }
-
-  const result = await response.json();
-  
-  // Normalize response format
-  return {
-    id: result.id,
-    sourceDeploymentId: result.sourceDeploymentId,
-    sourceDeploymentName: result.sourceDeploymentName,
-    state: result.state,
-    requestedTime: result.requestedTime || result.createdTime,
-    includeStorage: result.includeStorage,
-    snapshotId: result.snapshotId,
-    expirationTime: result.expirationTime,
-  };
-}
-
-/**
- * Delete a specific backup by ID
- * Requires team access token (same as other backup operations)
- */
-export async function deleteBackup(
-  teamId: number,
-  backupId: number,
-  accessToken: string
-): Promise<void> {
-  const baseUrl = "https://provision.convex.dev/";
-  const path = `api/dashboard/cloud_backups/${backupId}/delete`;
-  const endpoint = `${baseUrl}${path}`;
-  
-  const authHeader = `Bearer ${accessToken}`;
-  const response = await fetch(endpoint, {
-    method: 'POST', // Based on the dashboard code, it's a POST request
-    headers: {
-      'Authorization': authHeader,
-      'Content-Type': 'application/json',
-    },
-  });
-
-  if (!response.ok) {
-    const errorText = await response.text();
-    let errorMessage = errorText || 'Unknown error';
-    try {
-      const error = JSON.parse(errorText);
-      errorMessage = error.message || errorText || 'Unknown error';
-    } catch {
-      errorMessage = errorText || 'Unknown error';
-    }
-    throw new Error(`Failed to delete backup: ${response.status}, message: ${errorMessage}`);
-  }
-  // Success - no response body expected
-}
-
-/**
- * Cancel a backup that's in progress or requested
- * Only works for backups in "inProgress" or "requested" state
- */
-export async function cancelBackup(
-  teamId: number,
-  backupId: number,
-  accessToken: string
-): Promise<void> {
-  const baseUrl = "https://provision.convex.dev/";
-  const path = `api/dashboard/cloud_backups/${backupId}/cancel`;
-  const endpoint = `${baseUrl}${path}`;
-  
-  const authHeader = `Bearer ${accessToken}`;
-  const response = await fetch(endpoint, {
-    method: 'POST',
-    headers: {
-      'Authorization': authHeader,
-      'Content-Type': 'application/json',
-    },
-  });
-
-  if (!response.ok) {
-    const errorText = await response.text();
-    let errorMessage = errorText || 'Unknown error';
-    try {
-      const error = JSON.parse(errorText);
-      errorMessage = error.message || errorText || 'Unknown error';
-    } catch {
-      errorMessage = errorText || 'Unknown error';
-    }
-    throw new Error(`Failed to cancel backup: ${response.status}, message: ${errorMessage}`);
-  }
-}
-
-/**
- * Restore a backup to a deployment
- * Uses the correct endpoint: /api/dashboard/deployments/{id}/restore_from_cloud_backup
- * Returns the importId from the response which can be used to track restore status
- */
-export async function restoreBackup(
-  deploymentId: number,
-  backupId: number,
-  accessToken: string,
-  useBearerToken: boolean = true
-): Promise<{ importId: string }> {
-  // Use api.convex.dev (not provision.convex.dev) to match dashboard
-  const endpoint = `https://api.convex.dev/api/dashboard/deployments/${deploymentId}/restore_from_cloud_backup`;
-  
-  const authHeader = `Bearer ${accessToken}`;
-
-  const response = await fetch(endpoint, {
-    method: 'POST',
-    headers: {
-      'Authorization': authHeader,
-      'Content-Type': 'application/json',
-      'Convex-Client': 'dashboard-0.0.0',
-    },
-    body: JSON.stringify({
-      id: backupId, // Just the backup ID
-    }),
-  });
-
-  if (!response.ok) {
-    const errorText = await response.text();
-    let errorMessage = errorText || 'Unknown error';
-    try {
-      const error = JSON.parse(errorText);
-      errorMessage = error.message || errorText || 'Unknown error';
-    } catch {
-      // If not JSON, use errorText as-is
-      errorMessage = errorText || 'Unknown error';
-    }
-    throw new Error(`Failed to restore backup: ${response.status}, message: ${errorMessage}`);
-  }
-
-  const result = await response.json();
-  // Response contains { importId: "..." }
-  return { importId: result.importId };
-}
-
-/**
- * List snapshot imports from a deployment
- * Uses the system function _system/frontend/snapshot_import:list
- * System functions cannot be called via adminClient, so we use HTTP API directly
- */
-export async function listSnapshotImports(
-  adminClient: any,
-  deploymentUrl: string,
-  accessToken: string
-): Promise<any[]> {
-  // Use the system function path
-  // Note: System functions cannot be called via adminClient.query, so we use HTTP directly
-  const systemFunctionPath = '_system/frontend/snapshotImport:list';
-  
-  // Use HTTP API directly for system functions (they're not accessible via adminClient)
-  const requestBody = {
-    path: systemFunctionPath,
-    args: [{}],
-    format: 'convex_encoded_json',
-  };
-  
-  try {
-    const response = await fetch(`${deploymentUrl}/api/query`, {
-      method: 'POST',
-      headers: {
-        'Authorization': `Convex ${accessToken}`,
-        'Content-Type': 'application/json',
-        'Convex-Client': 'dashboard-0.0.0',
-      },
-      body: JSON.stringify(requestBody),
-    });
-
-    if (!response.ok) {
-      const errorText = await response.text();
-      // If the function doesn't exist (404 or 400), return empty array instead of throwing
-      // This allows the UI to continue showing the temporary status
-      if (response.status === 404 || response.status === 400) {
-        console.warn('[listSnapshotImports] System function not available, returning empty array:', errorText);
-        return [];
-      }
-      throw new Error(`Failed to list snapshot imports: ${response.status}, ${errorText}`);
-    }
-
-    const result = await response.json();
-    // Handle both response formats: result.value or result directly
-    const imports = result.value !== undefined ? result.value : result;
-    return Array.isArray(imports) ? imports : [];
-  } catch (err: any) {
-    // If there's a network error or the system function isn't available, return empty array
-    // This prevents the restore status check from breaking the UI
-    console.warn('[listSnapshotImports] Error calling system function, returning empty array:', err);
-    return [];
-  }
-}
-
-/**
- * Get the latest cloud restore from snapshot imports
- * Returns the most recent restore by creation time
- */
-export async function getLatestRestore(
-  adminClient: any,
-  deploymentUrl: string,
-  accessToken: string
-): Promise<any | null> {
-  const imports = await listSnapshotImports(adminClient, deploymentUrl, accessToken);
-  const cloudRestores = imports.filter((imp: any) => imp.requestor?.type === 'cloudRestore');
-  
-  if (cloudRestores.length === 0) {
-    return null;
-  }
-  
-  // Sort by creation time (most recent first) and return the latest
-  cloudRestores.sort((a: any, b: any) => {
-    const timeA = a._creationTime || 0;
-    const timeB = b._creationTime || 0;
-    return timeB - timeA; // Most recent first
-  });
-  
-  return cloudRestores[0] || null;
-}
-
-/**
- * Confirm/perform a snapshot import
- * Uses the /api/perform_import endpoint (matching dashboard behavior)
- * This is needed to actually start the import process after getting importId from restore
- */
-export async function confirmSnapshotImport(
-  adminClient: any,
-  deploymentUrl: string,
-  importId: string,
-  accessToken: string
-): Promise<void> {
-  // Prefer adminClient if available (though this endpoint might not be available via adminClient)
-  if (adminClient && typeof adminClient.mutation === 'function') {
-    try {
-      await adminClient.mutation('snapshotImport:confirm' as any, { importId });
-      return;
-    } catch (err: any) {
-      // Fall back to HTTP if adminClient mutation fails
-      console.warn('adminClient mutation failed, falling back to HTTP:', err);
-    }
-  }
-
-  // Use the /api/perform_import endpoint (matching dashboard)
-  const response = await fetch(`${deploymentUrl}/api/perform_import`, {
-    method: 'POST',
-    headers: {
-      'Authorization': `Convex ${accessToken}`,
-      'Content-Type': 'application/json',
-      'Convex-Client': 'dashboard-0.0.0',
-    },
-    body: JSON.stringify({
-      importId,
-    }),
-  });
-
-  if (!response.ok) {
-    const errorText = await response.text();
-    let errorMessage = errorText || 'Unknown error';
-    try {
-      const error = JSON.parse(errorText);
-      errorMessage = error.message || errorText || 'Unknown error';
-    } catch {
-      // If not JSON, use errorText as-is
-    }
-    throw new Error(`Failed to perform import: ${response.status}, message: ${errorMessage}`);
-  }
-}
-
-/**
- * Get download URL for a backup
- * Based on useGetZipExport hook in the dashboard
- */
-export function getBackupDownloadUrl(
-  deploymentUrl: string,
-  snapshotId: string,
-  accessToken: string,
-  includeStorage: boolean = true
-): string {
-  const params = new URLSearchParams({ 
-    adminKey: accessToken,
-    include_storage: includeStorage ? 'true' : 'false'
-  });
-  
-  return `${deploymentUrl}/api/export/zip/${snapshotId}?${params}`;
-}
-
-/**
- * Download a backup
- * Validates backup state and returns download URL
- */
-export function downloadBackup(
-  backup: CloudBackupResponse,
-  deploymentUrl: string,
-  accessToken: string
-): string {
-  if (backup.state !== 'complete') {
-    throw new Error('Backup is not ready for download. Current state: ' + backup.state);
-  }
-  
-  if (!backup.snapshotId) {
-    throw new Error('Backup does not have a snapshot ID');
-  }
-  
-  return getBackupDownloadUrl(
-    deploymentUrl,
-    backup.snapshotId,
-    accessToken,
-    backup.includeStorage
-  );
-}
-
-/**
- * Configure periodic/automatic backups for a deployment
- */
-export async function configurePeriodicBackup(
-  deploymentId: number,
-  accessToken: string,
-  cronspec: string,
-  includeStorage: boolean = false,
-  expirationDeltaSecs?: number,
-  useBearerToken: boolean = false
-): Promise<void> {
-  const endpoint = `https://api.convex.dev/v1/deployments/${deploymentId}/configure_periodic_backup`;
-  const authHeader = useBearerToken
-    ? `Bearer ${accessToken}`
-    : `Convex ${accessToken}`;
-
-  const response = await fetch(endpoint, {
-    method: 'POST',
-    headers: {
-      'Authorization': authHeader,
-      'Content-Type': 'application/json',
-    },
-    body: JSON.stringify({
-      cronspec,
-      includeStorage,
-      ...(expirationDeltaSecs && { expirationDeltaSecs }),
-    }),
-  });
-
-  if (!response.ok) {
-    const error = await response.json().catch(() => ({ message: 'Unknown error' }));
-    throw new Error(`Failed to configure periodic backup: ${response.status}, message: ${error.message || 'Unknown error'}`);
-  }
-}
-
-/**
- * Get periodic backup configuration using the management API
- * This is how the dashboard actually does it
- */
-export async function getPeriodicBackupConfig(
-  deploymentId: number,
-  accessToken: string
-): Promise<PeriodicBackupConfig | null> {
-  try {
-    // Use the same endpoint as the dashboard
-    const response = await fetch(
-      `https://provision.convex.dev/api/dashboard/deployments/${deploymentId}/get_periodic_backup_config`,
-      {
-        method: 'GET',
-        headers: {
-          'Authorization': `Bearer ${accessToken}`,
-          'Content-Type': 'application/json',
-        },
-      }
-    );
-
-    if (!response.ok) {
-      if (response.status === 404) {
-        return null; // No periodic backup configured
-      }
-      const errorText = await response.text();
-      throw new Error(`Failed to get periodic backup config: ${response.status} - ${errorText}`);
-    }
-
-    const config = await response.json();
-    return config;
-  } catch (error: any) {
-    if (error.message?.includes('404') || error.message?.includes('not found')) {
-      return null;
-    }
-    throw error;
-  }
-}
-
-/**
- * Disable periodic backup for a deployment
- */
-export async function disablePeriodicBackup(
-  deploymentId: number,
-  accessToken: string,
-  useBearerToken: boolean = false
-): Promise<void> {
-  const endpoint = `https://api.convex.dev/v1/deployments/${deploymentId}/disable_periodic_backup`;
-  const authHeader = useBearerToken
-    ? `Bearer ${accessToken}`
-    : `Convex ${accessToken}`;
-
-  const response = await fetch(endpoint, {
-    method: 'POST',
-    headers: {
-      'Authorization': authHeader,
-      'Content-Type': 'application/json',
-    },
-  });
-
-  if (!response.ok) {
-    const error = await response.json().catch(() => ({ message: 'Unknown error' }));
-    throw new Error(`Failed to disable periodic backup: ${response.status}, message: ${error.message || 'Unknown error'}`);
-  }
-}
-
-/**
- * Deployment response from Convex API
- */
-export interface DeploymentResponse {
-  id: number;
-  name: string;
-  projectId: number;
-  deploymentType: 'dev' | 'prod' | 'preview';
-  kind: 'cloud' | 'local';
-  creator?: number;
-  isActive?: boolean;
-}
-
-/**
- * Project response from Convex API
- */
-export interface ProjectResponse {
-  id: number;
-  name: string;
-  slug: string;
-  teamId: number;
-}
-
-/**
- * Team response from Convex API
- */
-export interface TeamResponse {
-  id: number;
-  name: string;
-  slug: string;
-}
-
-/**
- * Profile response from Convex API
- */
-export interface ProfileResponse {
-  id: number;
-  email?: string;
-  teams?: TeamResponse[];
-}
-
-/**
- * Fetch user profile to get team information
- */
-export async function fetchProfile(
-  accessToken: string,
-  useBearerToken: boolean = true
-): Promise<ProfileResponse | null> {
-  try {
-    const endpoint = `https://api.convex.dev/api/dashboard/profile`;
-    const authHeader = useBearerToken
-      ? `Bearer ${accessToken}`
-      : `Convex ${accessToken}`;
-
-    const response = await fetch(endpoint, {
-      method: 'GET',
-      headers: {
-        'Authorization': authHeader,
-        'Content-Type': 'application/json',
-      },
-    });
-
-    if (!response.ok) {
-      if (response.status === 404) {
-        return null;
-      }
-      // For 403 errors (service accounts), return null instead of throwing
-      if (response.status === 403) {
-        return null;
-      }
-      const error = await response.json().catch(() => ({ message: 'Unknown error' }));
-      throw new Error(`Failed to fetch profile: ${response.status}, message: ${error.message || 'Unknown error'}`);
-    }
-
-    return response.json();
-  } catch (error: any) {
-    // Don't log errors for service accounts (403) - it's expected
-    if (!error?.message?.includes('403') && !error?.message?.includes('service account')) {
-      console.error('Error fetching profile:', error);
-    }
-    return null;
-  }
-}
-
-/**
- * Try to get team token from environment variables
- * This is useful for backup operations which require team tokens
- * Checks: process.env.CONVEX_ACCESS_TOKEN, import.meta.env.VITE_CONVEX_ACCESS_TOKEN, etc.
- */
-export function getTeamTokenFromEnv(): string | null {
-  // Try build-time injected value first (from Vite define)
-  // Note: __CONVEX_ACCESS_TOKEN__ is replaced at build time, so we need to check it carefully
-  try {
-    // @ts-ignore - This is injected by Vite's define option at build time
-    const buildTimeToken = typeof __CONVEX_ACCESS_TOKEN__ !== 'undefined' ? __CONVEX_ACCESS_TOKEN__ : null;
-    if (buildTimeToken && typeof buildTimeToken === 'string' && buildTimeToken.trim()) {
-      return buildTimeToken.trim();
-    }
-  } catch {
-    // Ignore if __CONVEX_ACCESS_TOKEN__ is not defined (e.g., in non-Vite environments)
-  }
-
-  // Try Vite-style env variables (browser accessible with VITE_ prefix)
-  // This is the preferred method for runtime access
-  try {
-    const maybeImportMeta: any = typeof import.meta !== 'undefined' ? (import.meta as any) : null;
-    // Check VITE_CONVEX_ACCESS_TOKEN first (Vite exposes VITE_ prefixed vars)
-    if (maybeImportMeta?.env?.VITE_CONVEX_ACCESS_TOKEN) {
-      const token = maybeImportMeta.env.VITE_CONVEX_ACCESS_TOKEN;
-      if (token && typeof token === 'string' && token.trim()) {
-        return token.trim();
-      }
-    }
-    // Also check CONVEX_ACCESS_TOKEN (in case it's exposed via envPrefix)
-    if (maybeImportMeta?.env?.CONVEX_ACCESS_TOKEN) {
-      const token = maybeImportMeta.env.CONVEX_ACCESS_TOKEN;
-      if (token && typeof token === 'string' && token.trim()) {
-        return token.trim();
-      }
-    }
-  } catch {
-    // Ignore if import.meta is not available
-  }
-
-  // Try Node.js process.env (for server-side or build-time)
-  try {
-    const maybeProcess: any = typeof process !== 'undefined' ? process : null;
-    if (maybeProcess?.env?.CONVEX_ACCESS_TOKEN) {
-      const token = maybeProcess.env.CONVEX_ACCESS_TOKEN;
-      if (token && typeof token === 'string' && token.trim()) {
-        return token.trim();
-      }
-    }
-  } catch {
-    // Ignore env access errors
-  }
-
-
-  // Try window.env or window.__ENV__ (some bundlers expose env this way)
-  try {
-    if (typeof window !== 'undefined') {
-      const win = window as any;
-      if (win.env?.CONVEX_ACCESS_TOKEN) {
-        const token = win.env.CONVEX_ACCESS_TOKEN;
-        if (token && typeof token === 'string' && token.trim()) {
-          return token.trim();
-        }
-      }
-      if (win.__ENV__?.CONVEX_ACCESS_TOKEN) {
-        const token = win.__ENV__.CONVEX_ACCESS_TOKEN;
-        if (token && typeof token === 'string' && token.trim()) {
-          return token.trim();
-        }
-      }
-    }
-  } catch {
-    // Ignore errors
-  }
-
-  return null;
-}
-
-/**
- * Get token details (works with both Team Access Tokens and OAuth tokens)
- * Returns teamId directly from the token
- * Note: This endpoint requires Bearer token format (not Convex format)
- */
-export async function getTokenDetails(
-  accessToken: string,
-  useBearerToken: boolean = true
-): Promise<{ teamId?: number; [key: string]: any }> {
-  const endpoint = `https://api.convex.dev/v1/token_details`;
-  // The token_details endpoint requires Bearer format (as shown in CLI examples)
-  const authHeader = `Bearer ${accessToken}`;
-
-  const response = await fetch(endpoint, {
-    method: 'GET',
-    headers: {
-      'Authorization': authHeader,
-      'Content-Type': 'application/json',
-    },
-  });
-
-  if (!response.ok) {
-    const errorText = await response.text();
-    let errorMessage = errorText || 'Unknown error';
-    try {
-      const error = JSON.parse(errorText);
-      errorMessage = error.message || errorText || 'Unknown error';
-    } catch {
-      // If not JSON, use errorText as-is
-    }
-    throw new Error(`Failed to get token details: ${response.status}, message: ${errorMessage}`);
-  }
-
-  return response.json();
-}
-
-/**
- * List all teams (if using OAuth token or team access token)
- */
-export async function listTeams(
-  accessToken: string,
-  useBearerToken: boolean = false
-): Promise<TeamResponse[]> {
-  const endpoint = `https://api.convex.dev/v1/teams`;
-  const authHeader = useBearerToken
-    ? `Bearer ${accessToken}`
-    : `Convex ${accessToken}`;
-
-  const response = await fetch(endpoint, {
-    method: 'GET',
-    headers: {
-      'Authorization': authHeader,
-      'Content-Type': 'application/json',
-    },
-  });
-
-  if (!response.ok) {
-    const error = await response.json().catch(() => ({ message: 'Unknown error' }));
-    throw new Error(`Failed to list teams: ${response.status}, message: ${error.message || 'Unknown error'}`);
-  }
-
-  const result = await response.json();
-  return Array.isArray(result) ? result : (result.teams || []);
-}
-
-/**
- * Get team and project from deployment name
- */
-export async function getTeamFromDeployment(
-  deploymentName: string,
-  accessToken: string,
-  useBearerToken: boolean = false
-): Promise<{ teamId: number; teamSlug?: string; projectId?: number; projectSlug?: string }> {
-  const endpoint = `https://api.convex.dev/v1/deployments/${deploymentName}/team_and_project`;
-  const authHeader = useBearerToken
-    ? `Bearer ${accessToken}`
-    : `Convex ${accessToken}`;
-
-  const response = await fetch(endpoint, {
-    method: 'GET',
-    headers: {
-      'Authorization': authHeader,
-      'Content-Type': 'application/json',
-    },
-  });
-
-  if (!response.ok) {
-    const error = await response.json().catch(() => ({ message: 'Unknown error' }));
-    throw new Error(`Failed to get team from deployment: ${response.status}, message: ${error.message || 'Unknown error'}`);
-  }
-
-  const result = await response.json();
-  return {
-    teamId: result.teamId,
-    teamSlug: result.team,
-    projectId: result.projectId,
-    projectSlug: result.project,
-  };
-}
-
-/**
- * Fetch teams - get list of teams for the authenticated user (dashboard API)
- */
-export async function fetchTeams(
-  accessToken: string,
-  useBearerToken: boolean = true
-): Promise<TeamResponse[]> {
-  const endpoint = `https://api.convex.dev/api/dashboard/teams`;
-  const authHeader = useBearerToken
-    ? `Bearer ${accessToken}`
-    : `Convex ${accessToken}`;
-
-  const response = await fetch(endpoint, {
-    method: 'GET',
-    headers: {
-      'Authorization': authHeader,
-      'Content-Type': 'application/json',
-    },
-  });
-
-  if (!response.ok) {
-    const error = await response.json().catch(() => ({ message: 'Unknown error' }));
-    throw new Error(`Failed to fetch teams: ${response.status}, message: ${error.message || 'Unknown error'}`);
-  }
-
-  const result = await response.json();
-  return Array.isArray(result) ? result : (result.teams || []);
-}
-
-/**
- * Fetch projects for a team
- */
-export async function fetchProjects(
-  teamId: number,
-  accessToken: string,
-  useBearerToken: boolean = true
-): Promise<ProjectResponse[]> {
-  const endpoint = `https://api.convex.dev/api/dashboard/teams/${teamId}/projects`;
-  const authHeader = useBearerToken
-    ? `Bearer ${accessToken}`
-    : `Convex ${accessToken}`;
-
-  const response = await fetch(endpoint, {
-    method: 'GET',
-    headers: {
-      'Authorization': authHeader,
-      'Content-Type': 'application/json',
-    },
-  });
-
-  if (!response.ok) {
-    const error = await response.json().catch(() => ({ message: 'Unknown error' }));
-    throw new Error(`Failed to fetch projects: ${response.status}, message: ${error.message || 'Unknown error'}`);
-  }
-
-  const result = await response.json();
-  return Array.isArray(result) ? result : (result.projects || []);
-}
-
-/**
- * Fetch deployments (instances) for a project
- */
-export async function fetchDeployments(
-  projectId: number,
-  accessToken: string,
-  useBearerToken: boolean = true
-): Promise<DeploymentResponse[]> {
-  const endpoint = `https://api.convex.dev/api/dashboard/projects/${projectId}/instances`;
-  const authHeader = useBearerToken
-    ? `Bearer ${accessToken}`
-    : `Convex ${accessToken}`;
-
-  const response = await fetch(endpoint, {
-    method: 'GET',
-    headers: {
-      'Authorization': authHeader,
-      'Content-Type': 'application/json',
-    },
-  });
-
-  if (!response.ok) {
-    const error = await response.json().catch(() => ({ message: 'Unknown error' }));
-    throw new Error(`Failed to fetch deployments: ${response.status}, message: ${error.message || 'Unknown error'}`);
-  }
-
-  const result = await response.json();
-  return Array.isArray(result) ? result : (result.deployments || []);
-}
-
-/**
- * Get the current deployment state (running or paused)
- * @param deploymentUrl - The URL of the Convex deployment
- * @param adminKey - The admin key for authentication
- * @returns The deployment state
- */
-export async function getConvexDeploymentState(
-  deploymentUrl: string,
-  adminKey: string
-): Promise<{ state: "running" | "paused" }> {
-  const response = await fetch(`${deploymentUrl}/api/query`, {
-    method: 'POST',
-    headers: {
-      'Authorization': `Convex ${adminKey}`,
-      'Content-Type': 'application/json',
-      'Convex-Client': 'dashboard-0.0.0',
-    },
-    body: JSON.stringify({
-      path: '_system/frontend/deploymentState:deploymentState',
-      args: {},
-    }),
-  });
-
-  if (!response.ok) {
-    const errorText = await response.text();
-    throw new Error(`Failed to get deployment state: ${response.status} - ${errorText}`);
-  }
-
-  const result = await response.json();
-  return result.value || result;
-}
-
-/**
- * Change deployment state (pause/resume)
- * @param deploymentUrl - The URL of the Convex deployment
- * @param adminKey - The admin key for authentication
- * @param newState - The new state: "paused" or "running"
- */
-async function changeDeploymentState(
-  deploymentUrl: string,
-  adminKey: string,
-  newState: "paused" | "running"
-): Promise<void> {
-  const response = await fetch(`${deploymentUrl}/api/change_deployment_state`, {
-    method: 'POST',
-    headers: {
-      'Authorization': `Convex ${adminKey}`,
-      'Content-Type': 'application/json',
-    },
-    body: JSON.stringify({ newState }),
-  });
-
-  if (!response.ok) {
-    const errorText = await response.text();
-    throw new Error(`Failed to change deployment state: ${response.status} - ${errorText}`);
-  }
-}
-
-/**
- * Pause a Convex deployment
- * @param deploymentUrl - The URL of the Convex deployment
- * @param adminKey - The admin key for authentication
- */
-export async function pauseConvexDeployment(
-  deploymentUrl: string,
-  adminKey: string
-): Promise<void> {
-  await changeDeploymentState(deploymentUrl, adminKey, "paused");
-}
-
-/**
- * Resume a Convex deployment
- * @param deploymentUrl - The URL of the Convex deployment
- * @param adminKey - The admin key for authentication
- */
-export async function resumeConvexDeployment(
-  deploymentUrl: string,
-  adminKey: string
-): Promise<void> {
-  await changeDeploymentState(deploymentUrl, adminKey, "running");
-}
-
-/**
- * Get deployment ID from deployment URL by matching deployment name
- */
-export async function getDeploymentIdFromUrl(
-  deploymentUrl: string | undefined,
-  accessToken: string,
-  teamId?: number,
-  projectId?: number,
-  useBearerToken: boolean = true
-): Promise<number | null> {
-  if (!deploymentUrl) return null;
-
-  const deploymentName = extractDeploymentName(deploymentUrl);
-  if (!deploymentName) return null;
-
-  // If we have projectId, try to fetch deployments directly
-  if (projectId) {
-    try {
-      const deployments = await fetchDeployments(projectId, accessToken, useBearerToken);
-      const deployment = deployments.find(d => d.name === deploymentName || d.name.includes(deploymentName));
-      return deployment?.id || null;
-    } catch (err) {
-      console.error('Error fetching deployments:', err);
-    }
-  }
-
-  // If we have teamId but not projectId, try to find project first
-  if (teamId && !projectId) {
-    try {
-      const projects = await fetchProjects(teamId, accessToken, useBearerToken);
-      // Try each project to find the deployment
-      for (const project of projects) {
-        try {
-          const deployments = await fetchDeployments(project.id, accessToken, useBearerToken);
-          const deployment = deployments.find(d => d.name === deploymentName || d.name.includes(deploymentName));
-          if (deployment) {
-            return deployment.id;
-          }
-        } catch (err) {
-          // Continue to next project
-          continue;
-        }
-      }
-    } catch (err) {
-      console.error('Error fetching projects:', err);
-    }
-  }
-
-  return null;
-=======
->>>>>>> b2a4a8f8
 }