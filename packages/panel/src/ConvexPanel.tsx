--- conflicted
+++ resolved
@@ -14,12 +14,7 @@
 import { ThemeProvider, Theme } from './hooks/useTheme';
 import { SheetProvider } from './contexts/sheet-context';
 import { ConfirmDialogProvider } from './contexts/confirm-dialog-context';
-<<<<<<< HEAD
-import { getStorageItem, setStorageItem } from './utils/storage';
-import { STORAGE_KEYS } from './utils/constants';
-=======
 import { Helmet } from 'react-helmet';
->>>>>>> b2a4a8f8
 
 export interface ConvexPanelProps {
   convex?: ConvexReactClient | any;
